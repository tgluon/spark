--- conflicted
+++ resolved
@@ -25,23 +25,6 @@
         (address, splits.map(s => ("shuffle_%d_%d_%d".format(shuffleId, s._1, reduceId), s._2)))
     }
 
-<<<<<<< HEAD
-    for ((blockId, blockOption) <- blockManager.getMultiple(blocksByAddress)) {
-      blockOption match {
-        case Some(block) => {
-          val values = block
-          for(value <- values) {
-            val v = value.asInstanceOf[(K, V)]
-            func(v._1, v._2)
-          }
-        }
-        case None => {
-          val regex = "shuffleid_([0-9]*)_([0-9]*)_([0-9]*)".r
-          blockId match {
-            case regex(shufId, mapId, reduceId) =>
-              val addr = addresses(mapId.toInt)
-              throw new FetchFailedException(addr, shufId.toInt, mapId.toInt, reduceId.toInt, null)
-=======
     def unpackBlock(blockPair: (String, Option[Iterator[Any]])) : Iterator[(K, V)] = {
       val blockId = blockPair._1
       val blockOption = blockPair._2
@@ -55,7 +38,6 @@
             case regex(shufId, mapId, _) =>
               val address = statuses(mapId.toInt)._1
               throw new FetchFailedException(address, shufId.toInt, mapId.toInt, reduceId, null)
->>>>>>> f63a40fd
             case _ =>
               throw new SparkException(
                 "Failed to get block " + blockId + ", which is not a shuffle block")
@@ -63,12 +45,6 @@
         }
       }
     }
-<<<<<<< HEAD
-
-    logDebug("Fetching and merging outputs of shuffle %d, reduce %d took %d ms".format(
-      shuffleId, reduceId, System.currentTimeMillis - startTime))
-=======
     blockManager.getMultiple(blocksByAddress).flatMap(unpackBlock)
->>>>>>> f63a40fd
   }
 }